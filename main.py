import os
import time
import hmac
import hashlib
import base64
import json
import asyncio
import logging
<<<<<<< HEAD
from typing import Dict, Any, List
from multiprocessing import current_process
from contextlib import asynccontextmanager # <-- FIX: ADDED MISSING IMPORT
=======
import functools
import re
from typing import Dict, Any, List, Optional
from urllib.parse import parse_qsl, unquote_plus
from contextlib import asynccontextmanager
>>>>>>> d2a72875


# replace with:
from fastapi import FastAPI, Request, UploadFile, File, Body, HTTPException
from starlette.responses import Response

from aiogram import Bot, Dispatcher, Router, F
from aiogram.types import Message, CallbackQuery, Update, InlineKeyboardMarkup, InlineKeyboardButton
from aiogram.filters import Command
from aiogram.fsm.state import State, StatesGroup
from aiogram.fsm.context import FSMContext
from aiogram.client.default import DefaultBotProperties
from aiogram.methods import SetWebhook, DeleteWebhook 
from nowpayments import NOWPayments 



# --- Database and Config Imports ---
from config import BOT_TOKEN, CURRENCY, KEY_PRICE_USD
from database import initialize_db, populate_initial_keys, find_available_bins, get_pool, check_stock_count, fetch_bins_with_count, get_key_and_mark_sold, get_order_from_db, save_order , update_order_status, add_key

try:
    from config import KEY_PRICE_INFOLESS, KEY_PRICE_FULL
except Exception:
    KEY_PRICE_INFOLESS = KEY_PRICE_USD
    KEY_PRICE_FULL = KEY_PRICE_USD

# --- Logging ---
logging.basicConfig(level=logging.INFO)
logger = logging.getLogger(__name__)
logger = logging.getLogger("nowpayments-debug")

if not BOT_TOKEN:
    logger.critical("BOT_TOKEN missing in environment. Set BOT_TOKEN and redeploy.")
    raise RuntimeError("BOT_TOKEN environment variable is required")

# --- 1. CORE CLIENT SETUP ---
BOT_TOKEN = os.getenv("BOT_TOKEN")

# NOWPayments Setup
NOWPAYMENTS_API_KEY = os.getenv("NOWPAYMENTS_API_KEY") 
# NOWPAYMENTS_IPN_SECRET = os.getenv("NOWPAYMENTS_IPN_SECRET") 
NOWPAYMENTS_IPN_SECRET="CW8Xd0Odp1kT29qL5hsyxwE17ahQHafJ"
MINIMUM_USD = float(os.getenv("MINIMUM_USD", "15.0"))


if not NOWPAYMENTS_API_KEY:
    logger.critical("NOWPAYMENTS_API_KEY is missing. Payment generation will fail.")

bot = Bot(
    token=BOT_TOKEN,
    default=DefaultBotProperties(parse_mode="Markdown")
)

dp = Dispatcher()
router = Router()
dp.include_router(router)
<<<<<<< HEAD
=======
nowpayments_client = NOWPayments(os.getenv("NOWPAYMENTS_API_KEY"))
>>>>>>> d2a72875

# Webhook Constants
WEBHOOK_PATH = "/telegram"
PAYMENT_WEBHOOK_PATH = "/nowpayments-ipn" 
BASE_WEBHOOK_URL = os.getenv("BASE_WEBHOOK_URL") or (f"https://{os.getenv('RENDER_EXTERNAL_HOSTNAME')}")
FULL_WEBHOOK_URL = f"{BASE_WEBHOOK_URL}{WEBHOOK_PATH}"
FULL_IPN_URL = f"{BASE_WEBHOOK_URL}{PAYMENT_WEBHOOK_PATH}" 


<<<<<<< HEAD
# --- 2. FSM States and Keyboards (All Unchanged) ---
=======
# --- 2. FSM States and Keyboards ---
>>>>>>> d2a72875
class PurchaseState(StatesGroup):
    waiting_for_type = State()
    waiting_for_command = State()
    waiting_for_confirmation = State() 
    waiting_for_payment = State()

def get_key_type_keyboard() -> InlineKeyboardMarkup:
    return InlineKeyboardMarkup(inline_keyboard=[
        [InlineKeyboardButton(text="Full Info Keys", callback_data="type_select:1")],
        [InlineKeyboardButton(text="Info-less Keys", callback_data="type_select:0")]
    ])

<<<<<<< HEAD
# NOTE: The get_quantity_keyboard is not used in the final version, but kept for future use.
def get_quantity_keyboard() -> InlineKeyboardMarkup:
    return InlineKeyboardMarkup(inline_keyboard=[
        [InlineKeyboardButton(text="1 Key", callback_data="qty_select:1"),
         InlineKeyboardButton(text="3 Keys", callback_data="qty_select:3")],
        [InlineKeyboardButton(text="5 Keys", callback_data="qty_select:5")],
        [InlineKeyboardButton(text="⬅️ Back", callback_data="back_to_command")]
    ])


# --- Handlers (Fix Applied Here) ---
=======
def get_confirmation_keyboard(bin_header: str, quantity: int) -> InlineKeyboardMarkup:
    """Keyboard to confirm order or cancel after stock check."""
    return InlineKeyboardMarkup(inline_keyboard=[
        [InlineKeyboardButton(text="✅ Confirm & Invoice", callback_data=f"confirm:{bin_header}:{quantity}")],
        [InlineKeyboardButton(text="⬅️ Change Command", callback_data="back_to_type")]
    ])

def _run_sync_get_payment_status(payment_id: Optional[str] = None, order_id: Optional[str] = None):
    """
    Uses the NOWPayments client (sync) to fetch payment details.
    Prefers payment_id, but can also try by order_id if your client supports it.
    """
    # Depending on the `nowpayments` client you use, these method names may differ.
    # Common shapes are: get_payment_status(payment_id=...), or list_payments with filters.
    if payment_id:
        return nowpayments_client.get_payment_status(payment_id=payment_id)
    if order_id:
        # Some SDKs expose a listing endpoint where you filter by order_id.
        # If not available, you may need to store payment_id at creation time and use that.
        return nowpayments_client.list_payments(order_id=order_id)
    return None


def _extract_low_level_payment_details(resp: dict):
    """
    Returns (pay_address, pay_amount, pay_currency, network, payment_id) from any NOWPayments response shape.
    """
    if not isinstance(resp, dict):
        return (None, None, None, None, None)

    pay_address = resp.get('pay_address') or resp.get('address') or resp.get('wallet_address')
    pay_amount  = resp.get('pay_amount')  or resp.get('price_amount') or resp.get('amount')
    pay_currency = resp.get('pay_currency') or resp.get('price_currency') or 'USD'
    network = resp.get('network') or resp.get('chain') or resp.get('network_code') or 'N/A'
    payment_id = resp.get('payment_id') or resp.get('pay_id') or resp.get('id') or resp.get('paymentId')

    # Some SDKs return lists for list endpoints; normalize if needed
    if (not pay_address or not pay_amount) and isinstance(resp.get('data'), list):
        for item in resp['data']:
            pa, pam, pcur, net, pid = _extract_low_level_payment_details(item)
            if pa and pam:
                return (pa, pam, pcur, net, pid)

    return (pay_address, pay_amount, pay_currency, network, payment_id)

def verify_nowpayments_signature(payload: bytes, header_signature: str, secret: str) -> bool:
    """
    Securely verify NOWPayments IPN signature.
    """
    if not header_signature:
        return False

    computed_signature = hmac.new(
        key=secret.encode("utf-8"),
        msg=payload,
        digestmod=hashlib.sha512
    ).hexdigest()

    # Timing-attack safe comparison
    return hmac.compare_digest(computed_signature, header_signature)



# --- 5. ENDPOINTS (Routes must be defined AFTER app = FastAPI) ---


PAN_LIKE = re.compile(r"\b\d{13,19}\b")

def looks_like_clear_pan(s: str) -> bool:
    return bool(PAN_LIKE.search(s))

def extract_prefix6(fields: list[str]) -> str | None:
    """
    Extract first 6 consecutive digits from field[0] (preferred),
    else from field[1] if present. Works with masked tokens like
    '4798531xxxxxxxxxxx6' or IDs that start with digits.
    """
    for idx in (0, 1):
        if idx < len(fields):
            m = re.search(r"(\d{6})", fields[idx])
            if m:
                return m.group(1)
    return None

def is_full_info_row(fields: list[str]) -> bool:
    """
    Heuristic: treat as 'full info' if line contains contact-ish fields.
    (email, phone-like, address/city/state/zip/country markers)
    Adjust as your legit use-case requires.
    """
    line = "|".join(fields).lower()

    has_email = "@" in line
    has_phone = bool(re.search(r"\b\d{7,}\b", line))  # loose phone check
    has_address_keyword = "address:" in line
    has_city_state_zip = (
        bool(re.search(r"\b[a-z][a-z]\b", line)) and  # state-like token
        bool(re.search(r"\b\d{5}(?:-\d{4})?\b", line))  # US ZIP
    )

    # If at least two “contact” signals appear, call it full-info
    signals = sum([has_email, has_phone, has_address_keyword, has_city_state_zip])
    return signals >= 2

async def _iter_lines_from_upload(upload: UploadFile) -> list[str]:
    """
    Reads an uploaded text file and returns non-empty lines (stripped).
    """
    raw = await upload.read()
    text = raw.decode("utf-8", errors="replace")
    return [ln.strip() for ln in text.splitlines() if ln.strip()]

async def _iter_lines_from_body(text_body: str) -> list[str]:
    return [ln.strip() for ln in text_body.splitlines() if ln.strip()]


# --- 6. HANDLERS (Application Logic) ---

>>>>>>> d2a72875
@router.message(Command("start"))
async def start_handler(message: Message, state: FSMContext):
    await state.clear()
    await state.set_state(PurchaseState.waiting_for_type)
    welcome_text = (
        "🌟 **Welcome to Rockers CVV Shop!** 💳\n\n"
        "We offer high-quality Keys:\n"
        "  • Info-less Keys\n"
        "  • Full Info Keys\n\n"
        "💎 **Features:**\n"
        "  • 24/7 Service\n"
        "  • Instant Delivery\n"
        "  • Secure Transactions\n\n"
        "📊 Track all your transactions\n\n"
        "🔐 Your security is our top priority\n\n"
        "**Please choose your product type below:**"
    )
    await message.answer(welcome_text, reply_markup=get_key_type_keyboard())

# --- TYPE SELECTION (Shows Command Guide) ---
<<<<<<< HEAD
# CRITICAL FIX: Add 'waiting_for_command' state registration here!
@router.callback_query(PurchaseState.waiting_for_type, F.data.startswith("type_select"))
@router.callback_query(PurchaseState.waiting_for_command, F.data == "back_to_type")
async def handle_type_selection(callback: CallbackQuery, state: FSMContext):

    if callback.data == "back_to_type":
        # If coming from the 'Back' button, just load previous state data
        data = await state.get_data()
        is_full_info = data.get('is_full_info', False)
        # We explicitly set state back to waiting_for_type
        await state.set_state(PurchaseState.waiting_for_type)
    else:
        # Normal selection flow
        is_full_info_str = callback.data.split(":")[1]
        is_full_info = (is_full_info_str == '1')
        await state.update_data(is_full_info=is_full_info)
        # Move forward to the command input state
        await state.set_state(PurchaseState.waiting_for_command)
=======
@router.callback_query(PurchaseState.waiting_for_type, F.data.startswith("type_select"))
@router.callback_query(PurchaseState.waiting_for_command, F.data == "back_to_type") 
@router.callback_query(PurchaseState.waiting_for_confirmation, F.data == "back_to_type")
async def handle_type_selection(callback: CallbackQuery, state: FSMContext):
    
    if callback.data == "back_to_type":
        await start_handler(callback.message, state) 
        await callback.answer()
        return
    
    is_full_info_str = callback.data.split(":")[1]
    is_full_info = (is_full_info_str == '1')
    await state.update_data(is_full_info=is_full_info)
    await state.set_state(PurchaseState.waiting_for_command) 
>>>>>>> d2a72875

    key_type_label = "Full Info" if is_full_info else "Info-less"
    
    try:
        bins_with_count = await fetch_bins_with_count(is_full_info)
        available_bins_formatted = [f"{bin_header} ({count} left)" for bin_header, count in bins_with_count]
    except Exception:
        available_bins_formatted = ["DB ERROR"]
        logger.exception("Failed to fetch available BINs during menu load.")

    command_guide = (
        f"🔐 **{key_type_label} CVV Purchase Guide**\n\n"
        f"📝 To place an order, send a command in the following format:\n"
        f"**Copy/Send this:**\n"
        f"```\nget_card_by_header:<BIN> <Quantity>\n```\n"
        f"✨ Example for buying 10 Keys:\n"
        f"**`get_card_by_header:456456 10`**\n\n"
        f"Available BINs in stock: {', '.join(available_bins_formatted) if available_bins_formatted else 'None'}"
    )

    await callback.message.edit_text(
        command_guide,
        reply_markup=InlineKeyboardMarkup(inline_keyboard=[
            [InlineKeyboardButton(text="⬅️ Back to Type Selection", callback_data="back_to_type")]
        ])
    )
    await callback.answer()
# --- End of handle_type_selection ---


# --- Command Purchase Handler (Unchanged) ---
@router.message(PurchaseState.waiting_for_command, F.text.startswith("get_card_by_header:"))
async def handle_card_purchase_command(message: Message, state: FSMContext):
    try:
        parts = message.text.split(":", 1)
        if len(parts) < 2 or not parts[1].strip():
            raise ValueError("Malformed command")

        command_args = parts[1].strip().split()
        key_header = command_args[0]

        if len(command_args) < 2:
            raise ValueError("Quantity missing")
        quantity = int(command_args[1])

        data = await state.get_data()
        is_full_info = data.get('is_full_info', False)
        key_type_label = "Full Info" if is_full_info else "Info-less"

        # --- Fetch available BINs for type ---
        bins_with_count = await fetch_bins_with_count(is_full_info)
        available_bins = {bin_header: count for bin_header, count in bins_with_count}

        if key_header not in available_bins:
            # BIN not found
            await message.answer(
                f"⚠️ The requested BIN `{key_header}` does not exist in our stock.\n"
                f"Available BINs: {', '.join([f'{b} ({c} left)' for b, c in bins_with_count]) if bins_with_count else 'None'}",
                parse_mode='Markdown'
            )
            return

        available_stock = available_bins[key_header]

        if available_stock < quantity:
            # BIN exists but not enough quantity
            await message.answer(
                f"⚠️ **Insufficient Stock!**\n"
                f"We only have **{available_stock}** {key_type_label} keys for BIN `{key_header}`.\n"
                f"Please re-enter your command with a lower quantity or choose another BIN:\n"
                f"Available BINs: {', '.join([f'{b} ({c} left)' for b, c in bins_with_count])}",
                parse_mode='Markdown'
            )
            return

        # --- OK, BIN exists and enough quantity, proceed ---
        unit_price = KEY_PRICE_FULL if is_full_info else KEY_PRICE_INFOLESS
        total_price = quantity * unit_price

        await state.update_data(
            bin=key_header,
            quantity=quantity,
            price=total_price,
            unit_price=unit_price,
            user_id=message.from_user.id
        )

        await state.set_state(PurchaseState.waiting_for_confirmation)

        confirmation_message = (
            f"🛒 **Order Confirmation**\n"
            f"----------------------------------------\n"
            f"Product: {key_type_label} Key (BIN `{key_header}`)\n"
            f"Quantity: {quantity} Keys\n"
            f"Unit price: **${unit_price:.2f} {CURRENCY}**\n"
            f"Total Due: **${total_price:.2f} {CURRENCY}**\n"
            f"Stock Left: {available_stock - quantity} Keys\n"
            f"----------------------------------------\n\n"
            f"✅ Ready to proceed to invoice?"
        )

        await message.answer(
            confirmation_message,
            reply_markup=get_confirmation_keyboard(key_header, quantity),
            parse_mode='Markdown'
        )

    except (IndexError, ValueError):
        await message.answer(
            "❌ **Error:** Please use the correct format:\n"
            "Example: `get_card_by_header:456456 10`",
            parse_mode='Markdown'
        )
    except Exception:
        logger.exception("Purchase command failed")
        await message.answer("❌ An unexpected error occurred. Please try again later.")


<<<<<<< HEAD
# --- 5. WEBHOOK/UVICORN INTEGRATION (Production Webhook Mode) ---

# --- Lifespan Manager (The FINAL Startup Fix) ---
@asynccontextmanager
async def lifespan(app: FastAPI) -> AsyncGenerator[Dict[str, Any], None]:
    """Initializes DB and sets Webhook once before the workers boot."""
    logger.info("--- STARTING APPLICATION LIFESPAN ---")

    # 1. DATABASE SETUP (Initialization and Population)
    try:
        # These database calls are safe now because the code uses pools and explicit SSL
        await initialize_db()
        await populate_initial_keys()
        logger.info("Database setup and population complete.")
    except Exception as e:
        logger.critical(f"FATAL DB ERROR: Cannot initialize resources: {e}")
        # Raising SystemExit here prevents the application from booting crashed workers
        raise SystemExit(1)
=======
# --- HANDLER: INVOICING (Implementation) ---
def _run_sync_invoice_creation(total_price, user_id, bin_header, quantity):
    """Synchronous API call run inside a thread."""
    return nowpayments_client.create_payment(
        price_amount=total_price,
        price_currency=CURRENCY,
        ipn_callback_url=FULL_IPN_URL,
        order_id=f"ORDER-{user_id}-{bin_header}-{quantity}-{int(time.time())}",
        pay_currency="usdttrc20"
    )

@router.callback_query(PurchaseState.waiting_for_confirmation, F.data.startswith("confirm"))
async def handle_invoice_confirmation(callback: CallbackQuery, state: FSMContext):
    """
    Generates a NOWPayments invoice, but first enforces:
      1) A fiat MINIMUM_USD threshold
      2) Live stock availability for the chosen BIN

    If constraints aren't met, shows the user actionable buttons to adjust quantity,
    pick another BIN, or cancel. Otherwise, creates the invoice (with retries),
    saves the order, and returns a payment URL or raw payment details.
    """
    data = await state.get_data()
    bin_header = data.get("bin")
    quantity = int(data.get("quantity", 1))
    total_price = float(data.get("price", 0.0))
    user_id = data.get("user_id")
    is_full_info = data.get("is_full_info", False)

    # Defensive validation
    if not bin_header or not user_id:
        await callback.answer("Order data missing — please start again.", show_alert=True)
        await state.clear()
        return

    # --- Enforce MINIMUM_USD ---
    unit_price = float(data.get("unit_price", KEY_PRICE_INFOLESS if not is_full_info else KEY_PRICE_FULL))
    if unit_price <= 0:
        unit_price = KEY_PRICE_INFOLESS if not is_full_info else KEY_PRICE_FULL

    if total_price < MINIMUM_USD:
        import math
        needed_qty = max(1, int(math.ceil(MINIMUM_USD / unit_price)))
        increase_by = max(needed_qty - quantity, 0)

        # Check if the BIN can even reach the minimum given current stock
        available_stock = await check_stock_count(bin_header, is_full_info)

        if needed_qty > available_stock:
            # This BIN cannot reach the minimum at all
            msg = (
                f"⚠️ *Minimum payment required*\n\n"
                f"Provider minimum: *${MINIMUM_USD:.2f}*.\n"
                f"Your total: *${total_price:.2f}* for *{quantity}* "
                f"{'Key' if quantity == 1 else 'Keys'} (unit: ${unit_price:.2f}).\n\n"
                f"BIN `{bin_header}` has only *{available_stock}* in stock, "
                f"but you would need *{needed_qty}* to meet the minimum.\n\n"
                "Choose an option:"
            )
            rows = []
            if available_stock > 0:
                rows.append([
                    InlineKeyboardButton(
                        text=f"Use {available_stock} (max for this BIN)",
                        callback_data=f"set_qty:{available_stock}"
                    )
                ])
            rows.append([InlineKeyboardButton(text="Choose another BIN", callback_data="back_to_type")])
            rows.append([InlineKeyboardButton(text="Cancel order", callback_data="cancel_invoice")])

            try:
                await callback.message.edit_text(msg, reply_markup=InlineKeyboardMarkup(inline_keyboard=rows), parse_mode="Markdown")
            except Exception:
                await callback.message.answer(msg, reply_markup=InlineKeyboardMarkup(inline_keyboard=rows), parse_mode="Markdown")
            await callback.answer()
            return
        else:
            # BIN can reach the minimum: offer exact increase and +1
            msg = (
                f"⚠️ *Minimum payment required*\n\n"
                f"Provider minimum: *${MINIMUM_USD:.2f}*.\n"
                f"Your total: *${total_price:.2f}* for *{quantity}* "
                f"{'Key' if quantity == 1 else 'Keys'} (unit: ${unit_price:.2f}).\n\n"
                f"To reach the minimum you need at least *{needed_qty}* "
                f"{'Key' if needed_qty == 1 else 'Keys'} (increase by {increase_by}).\n\n"
                "Choose an action:"
            )
            rows = []
            if increase_by > 0:
                rows.append([
                    InlineKeyboardButton(
                        text=f"➕ Increase to {needed_qty} (meets ${MINIMUM_USD:.0f})",
                        callback_data=f"increase_qty:{increase_by}"
                    )
                ])
            rows.append([InlineKeyboardButton(text="➕ Increase quantity by 1", callback_data="increase_qty:1")])
            rows.append([InlineKeyboardButton(text="❌ Cancel order", callback_data="cancel_invoice")])

            try:
                await callback.message.edit_text(msg, reply_markup=InlineKeyboardMarkup(inline_keyboard=rows), parse_mode="Markdown")
            except Exception:
                await callback.message.answer(msg, reply_markup=InlineKeyboardMarkup(inline_keyboard=rows), parse_mode="Markdown")
            await callback.answer()
            return

    # --- Live stock re-check (in case stock changed since confirmation screen) ---
    available_stock = await check_stock_count(bin_header, is_full_info)
    if quantity > available_stock:
        msg = (
            f"⚠️ Stock changed for BIN `{bin_header}`.\n"
            f"Available now: *{available_stock}* | Requested: *{quantity}*.\n\n"
            "Choose an option:"
        )
        kb_rows = []
        if available_stock > 0:
            kb_rows.append([InlineKeyboardButton(text=f"Use {available_stock}", callback_data=f"set_qty:{available_stock}")])
        kb_rows.append([InlineKeyboardButton(text="Choose another BIN", callback_data="back_to_type")])
        kb_rows.append([InlineKeyboardButton(text="Cancel order", callback_data="cancel_invoice")])

        await callback.message.edit_text(
            msg,
            reply_markup=InlineKeyboardMarkup(inline_keyboard=kb_rows),
            parse_mode="Markdown"
        )
        await callback.answer()
        return

    # --- Create the invoice with retries ---
    loop = asyncio.get_event_loop()

    def extract_payment_url(resp: dict) -> Optional[str]:
        if not isinstance(resp, dict):
            return None
        for key in ("invoice_url", "pay_url", "payment_url", "url", "checkout_url", "gateway_url"):
            val = resp.get(key)
            if val:
                return val
        links = resp.get("links") or resp.get("link") or resp.get("payment_links")
        if isinstance(links, dict):
            for v in links.values():
                if isinstance(v, str) and v.startswith("http"):
                    return v
        if isinstance(links, list):
            for item in links:
                if isinstance(item, dict):
                    for v in item.values():
                        if isinstance(v, str) and v.startswith("http"):
                            return v
                if isinstance(item, str) and item.startswith("http"):
                    return item
        return None

    max_attempts = 3
    attempt = 0
    invoice_response = None
    last_exception = None

    while attempt < max_attempts:
        attempt += 1
        try:
            invoice_response = await loop.run_in_executor(
                None,
                functools.partial(
                    _run_sync_invoice_creation,
                    total_price=total_price,
                    user_id=user_id,
                    bin_header=bin_header,
                    quantity=quantity
                )
            )
            logger.info(f"NOWPayments create_payment response (attempt {attempt}): {invoice_response}")

            # Save raw response for later analysis
            try:
                await state.update_data(raw_invoice_response=invoice_response)
            except Exception:
                logger.debug("Failed to save raw_invoice_response to state.")

            # Save order in DB
            try:
                await save_order(
                    order_id=invoice_response.get("order_id"),
                    user_id=user_id,
                    key_header=bin_header,
                    quantity=quantity,
                    is_full_info=is_full_info,
                    status="pending"
                )
                logger.info(f"Order saved successfully for user {user_id}, order_id={invoice_response.get('order_id')}")
            except Exception:
                logger.exception("Failed to save order in database")

            payment_url = extract_payment_url(invoice_response or {})
            if payment_url:
                break
            else:
                logger.warning(
                    f"No payment URL in NOWPayments response (attempt {attempt}). "
                    f"order_id={invoice_response.get('order_id') if isinstance(invoice_response, dict) else 'N/A'}"
                )
                await asyncio.sleep(0.8 * attempt)
        except Exception as exc:
            last_exception = exc
            logger.exception(f"NOWPayments create_payment raised exception on attempt {attempt}: {exc}")
            await asyncio.sleep(0.8 * attempt)

    # --- Render result to the user ---
    try:
        if not invoice_response:
            logger.error(f"NOWPayments create_payment returned no response after {max_attempts} attempts for user {user_id}")
            try:
                await callback.message.edit_text("❌ **Payment Error:** Could not generate invoice. Please contact support.")
            except Exception:
                logger.exception("Failed to notify user about payment error.")
            await state.clear()
            await callback.answer()
            return

        payment_url = extract_payment_url(invoice_response or {})

        try:
            await state.update_data(
                order_id=invoice_response.get("order_id"),
                invoice_id=invoice_response.get("pay_id") or invoice_response.get("payment_id")
            )
        except Exception:
            logger.debug("Failed to update state with order/invoice ids.")

        final_message = (
            f"🔒 **Invoice Generated!**\n"
            f"Amount: **${total_price:.2f} {CURRENCY}**\n"
            f"Pay With: USDT (TRC20)\n"
            f"Order ID: `{invoice_response.get('order_id')}`\n\n"
        )

        if payment_url:
            final_message += "Click the button below to complete payment and receive your keys instantly."
            payment_keyboard = InlineKeyboardMarkup(inline_keyboard=[
                [InlineKeyboardButton(text="Pay Now", url=payment_url)]
            ])
            await callback.message.edit_text(final_message, reply_markup=payment_keyboard, parse_mode="Markdown")
        else:
            invoice_id = (
                invoice_response.get("pay_id")
                or invoice_response.get("payment_id")
                or invoice_response.get("id")
                or invoice_response.get("invoice_id")
                or "N/A"
            )

            pay_address = invoice_response.get("pay_address") or invoice_response.get("address") or invoice_response.get("wallet_address")
            pay_amount = invoice_response.get("pay_amount") or invoice_response.get("price_amount") or invoice_response.get("amount")
            pay_currency = invoice_response.get("pay_currency") or invoice_response.get("price_currency") or "USD"
            network = invoice_response.get("network") or invoice_response.get("chain") or "N/A"

            support_contact = os.getenv("SUPPORT_CONTACT", "support@yourdomain.com")
            logger.warning(
                "NOWPayments returned invoice without payment URL after retries. "
                f"order_id={invoice_response.get('order_id')} invoice_id={invoice_id} user_id={user_id}"
            )
            final_message += f"Invoice ID: `{invoice_id}`\n\n"

            if pay_address and pay_amount:
                final_message += (
                    "Tap the button below to view exact payment details (address, amount and network) so you can pay manually.\n\n"
                    f"If you need help, contact support ({support_contact})."
                )
                cb_invoice_identifier = invoice_id if invoice_id != "N/A" else (invoice_response.get("payment_id") or invoice_response.get("pay_id") or "unknown")
                payment_keyboard = InlineKeyboardMarkup(inline_keyboard=[
                    [InlineKeyboardButton(text="Show Payment Details", callback_data=f"show_payment:{cb_invoice_identifier}")]
                ])
                await callback.message.edit_text(final_message, reply_markup=payment_keyboard, parse_mode="Markdown")
            else:
                final_message += (
                    f"Please contact support ({support_contact}) or try again in a moment. "
                    "If you believe this is an error, provide the Order ID above to support."
                )
                await callback.message.edit_text(final_message, parse_mode="Markdown")

            try:
                await callback.message.answer(
                    "If you need help completing payment, contact our support with the Order ID shown above.\n\n"
                    f"Support: {support_contact}",
                    parse_mode="Markdown"
                )
            except Exception:
                logger.debug("Could not send follow-up support message to the user.")
    except Exception as e:
        logger.exception(f"NOWPayments Invoice processing failed for user {user_id}: {e}")
        try:
            await callback.message.edit_text("❌ **Payment Error:** Could not generate invoice. Please contact support.")
        except Exception:
            logger.exception("Failed to send payment error message to user.")
        await state.clear()

    await callback.answer()


@router.callback_query(F.data.startswith("set_qty:"))
async def set_qty_callback(callback: CallbackQuery, state: FSMContext):
    try:
        qty = int(callback.data.split(":", 1)[1])
        data = await state.get_data()
        if not data:
            await callback.answer("No pending order found.", show_alert=True)
            return
        unit_price = float(data.get("unit_price", KEY_PRICE_INFOLESS))
        await state.update_data(quantity=qty, price=qty * unit_price)
        await callback.answer("Quantity updated — regenerating invoice…", show_alert=False)
        await handle_invoice_confirmation(callback, state)
    except Exception:
        logger.exception("Failed to set quantity.")
        await callback.answer("Failed to set quantity. Try again.", show_alert=True)


@router.callback_query(F.data.startswith("increase_qty:"))
async def increase_qty_callback(callback: CallbackQuery, state: FSMContext):
    try:
        parts = callback.data.split(":", 1)
        inc = int(parts[1]) if len(parts) > 1 and parts[1].isdigit() else 1

        data = await state.get_data()
        if not data:
            await callback.answer("No pending order found.", show_alert=True)
            return

        bin_header = data.get("bin")
        is_full_info = data.get("is_full_info", False)
        unit_price = float(data.get("unit_price", KEY_PRICE_INFOLESS))

        # desired new quantity
        requested_qty = int(data.get("quantity", 1)) + inc

        # re-check live stock for this BIN
        available_stock = await check_stock_count(bin_header, is_full_info)

        if requested_qty > available_stock:
            # Build a helpful message + choices
            msg = (
                f"⚠️ Not enough stock for BIN `{bin_header}`.\n"
                f"Available: *{available_stock}* | Requested: *{requested_qty}*.\n\n"
                "Choose an option below:"
            )
            kb_rows = []

            if available_stock > 0:
                # button to cap at available
                kb_rows.append([
                    InlineKeyboardButton(
                        text=f"Use {available_stock} (max available)",
                        callback_data=f"set_qty:{available_stock}"
                    )
                ])
            # let user pick another BIN or cancel
            kb_rows.append([InlineKeyboardButton(text="Choose another BIN", callback_data="back_to_type")])
            kb_rows.append([InlineKeyboardButton(text="Cancel order", callback_data="cancel_invoice")])

            await callback.message.edit_text(
                msg,
                reply_markup=InlineKeyboardMarkup(inline_keyboard=kb_rows),
                parse_mode="Markdown"
            )
            await callback.answer()
            return

        # OK: within stock, update and regenerate
        total_price = requested_qty * unit_price
        await state.update_data(quantity=requested_qty, price=total_price)
        await callback.answer("Quantity updated — regenerating invoice…", show_alert=False)
        await handle_invoice_confirmation(callback, state)

    except Exception:
        logger.exception("Failed to increase quantity and regenerate invoice.")
        await callback.answer("Failed to update quantity. Try again.", show_alert=True)



@router.callback_query(F.data == "cancel_invoice")
async def cancel_invoice_callback(callback: CallbackQuery, state: FSMContext):
    """
    Cancels the pending invoice/order and clears the state.
    """
    try:
        await state.clear()
        try:
            await callback.message.edit_text("❌ Order canceled. You can start over whenever ready.")
        except Exception:
            await callback.message.answer("❌ Order canceled. You can start over whenever ready.")
        await callback.answer()
    except Exception:
        logger.exception("Failed to cancel invoice.")
        await callback.answer("Failed to cancel. Try again.", show_alert=True)


@router.callback_query(F.data.startswith("show_payment:"))
async def show_payment_callback(callback: CallbackQuery, state: FSMContext):
    """
    Sends the raw payment details returned by NOWPayments to the user so they can pay manually.
    If not present in cached state, fetch live from NOWPayments using payment_id or order_id.
    Debounce repeated taps to avoid overlapping fetches.
    """
    try:
        invoice_id = callback.data.split(":", 1)[1]
    except Exception:
        invoice_id = "N/A"

    # Debounce: avoid two concurrent fetches if user double-taps
    fetching_key = "fetching_payment_details"
    data = await state.get_data()
    if data.get(fetching_key):
        await callback.answer("Fetching payment details…", show_alert=False)
        return

    try:
        await state.update_data(**{fetching_key: True})

        # Prefer cached response first
        resp = data.get('raw_invoice_response') or {}
        order_id = data.get('order_id') or resp.get('order_id')
        payment_id = data.get('invoice_id') or data.get('payment_id') \
                     or resp.get('pay_id') or resp.get('payment_id') or resp.get('id')

        pay_address, pay_amount, pay_currency, network, resolved_payment_id = _extract_low_level_payment_details(resp)

        # If cached response is missing details, fetch from NOWPayments with brief retries
        if not (pay_address and pay_amount):
            loop = asyncio.get_event_loop()
            tries = 0
            last_exc = None
            while tries < 3:
                tries += 1
                try:
                    fetched = await loop.run_in_executor(
                        None,
                        functools.partial(
                            _run_sync_get_payment_status,
                            payment_id=payment_id,
                            order_id=order_id
                        )
                    )
                    pay_address, pay_amount, pay_currency, network, resolved_payment_id = _extract_low_level_payment_details(fetched or {})
                    if pay_address and pay_amount:
                        # cache for subsequent taps
                        new_raw = resp.copy() if isinstance(resp, dict) else {}
                        if isinstance(fetched, dict):
                            new_raw.update(fetched)
                        await state.update_data(raw_invoice_response=new_raw)
                        break
                except Exception as e:
                    last_exc = e
                # tiny backoff
                await asyncio.sleep(0.5 * tries)

        if pay_address and pay_amount:
            details = (
                f"📬 **Payment details for Invoice `{invoice_id}`**\n\n"
                f"• **Amount:** `{pay_amount} {pay_currency}`\n"
                f"• **Address:** `{pay_address}`\n"
                f"• **Network:** {network}\n"
                f"• **Payment ID:** `{resolved_payment_id or (payment_id or 'N/A')}`\n\n"
                "Send the exact amount (do not change decimals) to the address above using the specified network (TRC20). "
                "After sending, the payment will be confirmed automatically via IPN."
            )
            await callback.message.answer(details, parse_mode='Markdown')
        else:
            await callback.message.answer(
                "Sorry — we couldn’t retrieve low-level payment details yet. Please try again in a moment or contact support with your Order ID.",
                parse_mode='Markdown'
            )

        await callback.answer()

    except Exception:
        logger.exception("show_payment_callback failed")
        try:
            await callback.message.answer(
                "An error occurred while fetching payment details. Please try again.",
                parse_mode='Markdown'
            )
            await callback.answer()
        except Exception:
            pass
    finally:
        # Clear debounce flag
        try:
            await state.update_data(**{fetching_key: False})
        except Exception:
            pass





async def fulfill_order(order_id: str):
    # Fetch the order from database
    order = await get_order_from_db(order_id)
    if not order:
        logger.error(f"Order {order_id} not found in database.")
        return

    user_id = order['user_id']
    bin_header = order['key_header']
    quantity = order['quantity']
    is_full_info = order['is_full_info']

    # Atomically get keys and mark them sold
    keys_list = await get_key_and_mark_sold(bin_header, is_full_info, quantity)
    
    if keys_list:
        # Send keys to user
        keys_text = "\n".join(keys_list)
        await bot.send_message(
            user_id, 
            f"✅ **PAYMENT CONFIRMED!** Your order is complete.\n\n"
            f"**Your {quantity} Access Keys:**\n"
            f"```\n{keys_text}\n```\n\n"
            "Thank you for your purchase!",
            parse_mode='Markdown'
        )
        logger.info(f"Order {order_id} fulfilled successfully.")
        
          # ✅ Mark order as paid in DB
        await update_order_status(order_id, "paid")
        
    else:
        logger.error(f"Fulfillment failed for order {order_id}: Stock disappeared.")


>>>>>>> d2a72875

# --- 5. WEBHOOK/UVICORN INTEGRATION (The Production Standard) ---

@asynccontextmanager
async def lifespan(app: FastAPI):
    """Initializes DB and sets Webhook once before the workers boot."""
    logger.info("--- STARTING APPLICATION LIFESPAN ---")
    
    # 1. DATABASE SETUP (Initialization and Population)
    try:
        await initialize_db()
        await populate_initial_keys()
        logger.info("Database setup and population complete.")
    except Exception as e:
        logger.critical(f"FATAL DB ERROR: Cannot initialize resources: {e}")
        raise SystemExit(1)
    
    # 2. TELEGRAM WEBHOOK SETUP (Set only once)
    if BASE_WEBHOOK_URL:
        full_webhook = BASE_WEBHOOK_URL.rstrip("/") + WEBHOOK_PATH
        logger.info("Attempting to set Telegram webhook...")
<<<<<<< HEAD

=======
        
>>>>>>> d2a72875
        try:
            await bot(DeleteWebhook(drop_pending_updates=True))
            await bot(SetWebhook(url=full_webhook))
            logger.info(f"Webhook successfully set to: {full_webhook}")
        except asyncio.CancelledError:
            raise 
        except Exception as e:
            logger.error(f"Failed to set webhook (Expected during concurrent startup): {e}")

<<<<<<< HEAD
    yield
=======
    yield 
>>>>>>> d2a72875

    # --- SHUTDOWN LOGIC ---
    logger.info("--- APPLICATION SHUTDOWN: CLEANUP ---")
    try:
        await bot.session.close()
    except Exception:
        logger.warning("Bot session failed to close.")
    
    try:
        pool = await get_pool()
        await pool.close()
    except Exception:
        pass


# 3. Apply the lifespan to the FastAPI application
app = FastAPI(
<<<<<<< HEAD
    title="Telegram Bot Webhook (FastAPI + aiogram)",
=======
    title="Telegram Bot Webhook (FastAPI + aiogram)", 
>>>>>>> d2a72875
    lifespan=lifespan
)

@app.post(WEBHOOK_PATH)
async def telegram_webhook(request: Request):
    try:
        update_data: Dict[str, Any] = await request.json()
        if update_data:
            await dp.feed_update(bot, Update(**update_data))
        
    except Exception:
        logger.exception(f"CRITICAL WEBHOOK PROCESSING ERROR") 
        
    return Response(status_code=200)


@app.post(PAYMENT_WEBHOOK_PATH)
async def nowpayments_ipn(request: Request):
    try:
        # 1) read raw payload bytes
        payload_bytes = await request.body()

        # 2) accept multiple possible header names
        header_signature = (
            request.headers.get("x-nowpayments-signature")
            or request.headers.get("x-nowpayments-hmac")
            or request.headers.get("x-nowpayments-sig")
            or request.headers.get("signature")
        )

        if not header_signature:
            logger.warning("Missing NOWPayments signature header")
            return Response(status_code=403)

        # Normalize header: strip whitespace and optional prefix like "sha512="
        hdr = header_signature.strip()
        if hdr.lower().startswith("sha512="):
            hdr = hdr.split("=", 1)[1]

        # 3) compute raw HMAC-SHA512 digest
        secret = NOWPAYMENTS_IPN_SECRET  # must exist in env
        digest = hmac.new(secret.encode("utf-8"), msg=payload_bytes, digestmod=hashlib.sha512).digest()

        # Prepare encodings to compare
        computed_hex = digest.hex()                  # lowercase hex
        computed_b64 = base64.b64encode(digest).decode("utf-8")  # standard base64, with padding

        def sig_matches(header_value: str) -> bool:
            """Return True if header_value matches computed signature in any supported format."""
            if not header_value:
                return False
            h = header_value.strip()
            # strip prefix if present
            if h.lower().startswith("sha512="):
                h = h.split("=", 1)[1]

            # 1) exact base64 match (timing-safe)
            if hmac.compare_digest(h, computed_b64):
                return True
            # 2) base64 without padding
            if hmac.compare_digest(h.rstrip("="), computed_b64.rstrip("=")):
                return True
            # 3) hex match (normalize to lowercase)
            if hmac.compare_digest(h.lower(), computed_hex):
                return True
            return False

        if not sig_matches(hdr):
            # optional: log truncated values only
            logger.warning("NOWPayments signature mismatch. Header (trunc): %s...", hdr[:24])
            return Response(status_code=403)

        # 4) Parse payload robustly (JSON or form-encoded with JSON as key)
        content_type = request.headers.get("content-type", "")
        ipn_data = None

        if "application/json" in content_type:
            ipn_data = json.loads(payload_bytes.decode("utf-8"))
        elif "application/x-www-form-urlencoded" in content_type:
            pairs = parse_qsl(payload_bytes.decode("utf-8"), keep_blank_values=True)
            if not pairs:
                logger.warning("Form-urlencoded payload contained no fields")
                return Response(status_code=400)
            # find the key or value that looks like JSON
            json_str = None
            for k, v in pairs:
                if k.strip().startswith("{"):
                    json_str = k
                    break
                if v.strip().startswith("{"):
                    json_str = v
                    break
            if not json_str:
                json_str = pairs[0][0]
            json_str = unquote_plus(json_str)
            try:
                ipn_data = json.loads(json_str)
            except Exception:
                logger.exception("Failed to parse JSON from form payload")
                return Response(status_code=400)
        else:
            # fallback attempt
            raw_text = payload_bytes.decode("utf-8", errors="replace")
            try:
                ipn_data = json.loads(raw_text)
            except Exception:
                logger.warning("Unsupported content-type and payload not JSON")
                return Response(status_code=400)

        # 5) Validate and process
        order_id = ipn_data.get("order_id")
        payment_status = ipn_data.get("payment_status") or ipn_data.get("status")

        if not order_id:
            logger.warning("Missing order_id in IPN payload")
            return Response(status_code=400)

        if payment_status in ("confirmed", "finished"):
            # enqueue background processing — ensure fulfill_order is idempotent
            asyncio.create_task(fulfill_order(order_id))
            logger.info("Accepted payment IPN for order %s; background fulfillment queued.", order_id)
        else:
            logger.info("Received non-final payment_status '%s' for order %s - ignoring.", payment_status, order_id)

    except Exception as exc:
        logger.exception("Unhandled exception in nowpayments_ipn: %s", exc)
        return Response(status_code=500)

    return Response(status_code=200)

@app.post("/nowpayments-debug")
async def nowpayments_debug(request: Request):
    try:
        # raw body (bytes) and short preview
        body_bytes = await request.body()
        body_preview = body_bytes.decode("utf-8", errors="replace")[:2000]

        # All headers — FastAPI gives a Headers object which acts like a dict
        headers = dict(request.headers)

        # Common forwarded headers
        xff = request.headers.get("x-forwarded-for")
        xfp = request.headers.get("x-forwarded-proto")
        host = request.headers.get("host")

        logger.warning("=== NOWPAYMENTS DEBUG MESSAGE ===")
        logger.warning(f"Remote addr (server sees): {request.client}")
        logger.warning(f"Host header: {host}")
        logger.warning(f"X-Forwarded-For: {xff}")
        logger.warning(f"X-Forwarded-Proto: {xfp}")
        logger.warning("All headers forwarded to app:")
        for k, v in headers.items():
            logger.warning(f"    {k}: {v}")
        logger.warning(f"Payload preview (up to 2000 chars): {body_preview}")
        logger.warning("=== END DEBUG MESSAGE ===")

    except Exception as e:
        logger.exception("Error in nowpayments_debug")
        return Response(status_code=500)

    return Response(status_code=200)

@app.post("/ingest-masked-lines")
async def ingest_masked_lines(
    file: UploadFile | None = File(default=None, description="Text file with pipe-delimited masked/hashed rows"),
    body_text: str | None = Body(default=None, media_type="text/plain", description="Raw text with rows separated by newlines"),
):
    """
    Accepts masked/hashed, pipe-delimited rows ONLY (no raw PAN/CVV).
    Each row is validated to reject 13–19 digit sequences.
    Extracts a 6-digit prefix from the first or second field,
    classifies row as 'full' vs 'non-full' info, and stores via add_key().
    """
    if not file and not body_text:
        raise HTTPException(status_code=400, detail="Provide a text file or plain-text body.")

    try:
        lines = await _iter_lines_from_upload(file) if file else await _iter_lines_from_body(body_text)
    except Exception:
        raise HTTPException(status_code=400, detail="Could not read input. Provide UTF-8 text.")

    if not lines:
        raise HTTPException(status_code=400, detail="No rows found.")

    # Process rows
    accepted, rejected = 0, 0
    problems: list[dict] = []

    for idx, line in enumerate(lines, start=1):
        # # Reject anything that looks like raw PAN
        # if looks_like_clear_pan(line):
        #     rejected += 1
        #     problems.append({"line": idx, "reason": "contains PAN-like 13–19 consecutive digits"})
        #     continue

        fields = line.split("|")

        # Extract 6-digit prefix (BIN-like prefix). If missing, reject.
        prefix6 = extract_prefix6(fields)
        if not prefix6:
            rejected += 1
            problems.append({"line": idx, "reason": "no 6-digit prefix found in first two fields"})
            continue

        # Heuristic full-info classification
        full_info = is_full_info_row(fields)

        # Persist (re-using your existing DB helper)
        try:
            await add_key(key_detail=line, key_header=prefix6, is_full_info=full_info)
            accepted += 1
        except Exception as e:
            rejected += 1
            problems.append({"line": idx, "reason": f"db error: {type(e).__name__}"})

    return {
        "status": "ok",
        "accepted": accepted,
        "rejected": rejected,
        "problems": problems[:100],  # cap to keep response small
        "note": "Only masked/hashed rows are accepted. Rows resembling clear PANs are rejected.",
    }





@app.get("/")
def health_check():
    return Response(status_code=200, content="✅ Telegram Bot is up and running via FastAPI.")<|MERGE_RESOLUTION|>--- conflicted
+++ resolved
@@ -6,17 +6,11 @@
 import json
 import asyncio
 import logging
-<<<<<<< HEAD
-from typing import Dict, Any, List
-from multiprocessing import current_process
-from contextlib import asynccontextmanager # <-- FIX: ADDED MISSING IMPORT
-=======
 import functools
 import re
 from typing import Dict, Any, List, Optional
 from urllib.parse import parse_qsl, unquote_plus
 from contextlib import asynccontextmanager
->>>>>>> d2a72875
 
 
 # replace with:
@@ -74,10 +68,7 @@
 dp = Dispatcher()
 router = Router()
 dp.include_router(router)
-<<<<<<< HEAD
-=======
 nowpayments_client = NOWPayments(os.getenv("NOWPAYMENTS_API_KEY"))
->>>>>>> d2a72875
 
 # Webhook Constants
 WEBHOOK_PATH = "/telegram"
@@ -87,11 +78,7 @@
 FULL_IPN_URL = f"{BASE_WEBHOOK_URL}{PAYMENT_WEBHOOK_PATH}" 
 
 
-<<<<<<< HEAD
-# --- 2. FSM States and Keyboards (All Unchanged) ---
-=======
 # --- 2. FSM States and Keyboards ---
->>>>>>> d2a72875
 class PurchaseState(StatesGroup):
     waiting_for_type = State()
     waiting_for_command = State()
@@ -104,19 +91,6 @@
         [InlineKeyboardButton(text="Info-less Keys", callback_data="type_select:0")]
     ])
 
-<<<<<<< HEAD
-# NOTE: The get_quantity_keyboard is not used in the final version, but kept for future use.
-def get_quantity_keyboard() -> InlineKeyboardMarkup:
-    return InlineKeyboardMarkup(inline_keyboard=[
-        [InlineKeyboardButton(text="1 Key", callback_data="qty_select:1"),
-         InlineKeyboardButton(text="3 Keys", callback_data="qty_select:3")],
-        [InlineKeyboardButton(text="5 Keys", callback_data="qty_select:5")],
-        [InlineKeyboardButton(text="⬅️ Back", callback_data="back_to_command")]
-    ])
-
-
-# --- Handlers (Fix Applied Here) ---
-=======
 def get_confirmation_keyboard(bin_header: str, quantity: int) -> InlineKeyboardMarkup:
     """Keyboard to confirm order or cancel after stock check."""
     return InlineKeyboardMarkup(inline_keyboard=[
@@ -235,7 +209,6 @@
 
 # --- 6. HANDLERS (Application Logic) ---
 
->>>>>>> d2a72875
 @router.message(Command("start"))
 async def start_handler(message: Message, state: FSMContext):
     await state.clear()
@@ -256,26 +229,6 @@
     await message.answer(welcome_text, reply_markup=get_key_type_keyboard())
 
 # --- TYPE SELECTION (Shows Command Guide) ---
-<<<<<<< HEAD
-# CRITICAL FIX: Add 'waiting_for_command' state registration here!
-@router.callback_query(PurchaseState.waiting_for_type, F.data.startswith("type_select"))
-@router.callback_query(PurchaseState.waiting_for_command, F.data == "back_to_type")
-async def handle_type_selection(callback: CallbackQuery, state: FSMContext):
-
-    if callback.data == "back_to_type":
-        # If coming from the 'Back' button, just load previous state data
-        data = await state.get_data()
-        is_full_info = data.get('is_full_info', False)
-        # We explicitly set state back to waiting_for_type
-        await state.set_state(PurchaseState.waiting_for_type)
-    else:
-        # Normal selection flow
-        is_full_info_str = callback.data.split(":")[1]
-        is_full_info = (is_full_info_str == '1')
-        await state.update_data(is_full_info=is_full_info)
-        # Move forward to the command input state
-        await state.set_state(PurchaseState.waiting_for_command)
-=======
 @router.callback_query(PurchaseState.waiting_for_type, F.data.startswith("type_select"))
 @router.callback_query(PurchaseState.waiting_for_command, F.data == "back_to_type") 
 @router.callback_query(PurchaseState.waiting_for_confirmation, F.data == "back_to_type")
@@ -290,7 +243,6 @@
     is_full_info = (is_full_info_str == '1')
     await state.update_data(is_full_info=is_full_info)
     await state.set_state(PurchaseState.waiting_for_command) 
->>>>>>> d2a72875
 
     key_type_label = "Full Info" if is_full_info else "Info-less"
     
@@ -318,10 +270,7 @@
         ])
     )
     await callback.answer()
-# --- End of handle_type_selection ---
-
-
-# --- Command Purchase Handler (Unchanged) ---
+
 @router.message(PurchaseState.waiting_for_command, F.text.startswith("get_card_by_header:"))
 async def handle_card_purchase_command(message: Message, state: FSMContext):
     try:
@@ -409,26 +358,6 @@
         await message.answer("❌ An unexpected error occurred. Please try again later.")
 
 
-<<<<<<< HEAD
-# --- 5. WEBHOOK/UVICORN INTEGRATION (Production Webhook Mode) ---
-
-# --- Lifespan Manager (The FINAL Startup Fix) ---
-@asynccontextmanager
-async def lifespan(app: FastAPI) -> AsyncGenerator[Dict[str, Any], None]:
-    """Initializes DB and sets Webhook once before the workers boot."""
-    logger.info("--- STARTING APPLICATION LIFESPAN ---")
-
-    # 1. DATABASE SETUP (Initialization and Population)
-    try:
-        # These database calls are safe now because the code uses pools and explicit SSL
-        await initialize_db()
-        await populate_initial_keys()
-        logger.info("Database setup and population complete.")
-    except Exception as e:
-        logger.critical(f"FATAL DB ERROR: Cannot initialize resources: {e}")
-        # Raising SystemExit here prevents the application from booting crashed workers
-        raise SystemExit(1)
-=======
 # --- HANDLER: INVOICING (Implementation) ---
 def _run_sync_invoice_creation(total_price, user_id, bin_header, quantity):
     """Synchronous API call run inside a thread."""
@@ -957,7 +886,6 @@
         logger.error(f"Fulfillment failed for order {order_id}: Stock disappeared.")
 
 
->>>>>>> d2a72875
 
 # --- 5. WEBHOOK/UVICORN INTEGRATION (The Production Standard) ---
 
@@ -979,11 +907,7 @@
     if BASE_WEBHOOK_URL:
         full_webhook = BASE_WEBHOOK_URL.rstrip("/") + WEBHOOK_PATH
         logger.info("Attempting to set Telegram webhook...")
-<<<<<<< HEAD
-
-=======
         
->>>>>>> d2a72875
         try:
             await bot(DeleteWebhook(drop_pending_updates=True))
             await bot(SetWebhook(url=full_webhook))
@@ -993,11 +917,7 @@
         except Exception as e:
             logger.error(f"Failed to set webhook (Expected during concurrent startup): {e}")
 
-<<<<<<< HEAD
-    yield
-=======
     yield 
->>>>>>> d2a72875
 
     # --- SHUTDOWN LOGIC ---
     logger.info("--- APPLICATION SHUTDOWN: CLEANUP ---")
@@ -1015,11 +935,7 @@
 
 # 3. Apply the lifespan to the FastAPI application
 app = FastAPI(
-<<<<<<< HEAD
-    title="Telegram Bot Webhook (FastAPI + aiogram)",
-=======
     title="Telegram Bot Webhook (FastAPI + aiogram)", 
->>>>>>> d2a72875
     lifespan=lifespan
 )
 
